package gobot

import (
	"log"
	"os"
	"os/signal"
)

// JSONGobot holds a JSON representation of a Gobot.
type JSONGobot struct {
	Robots   []*JSONRobot `json:"robots"`
	Commands []string     `json:"commands"`
}

// Gobot is a container composed of one or more robots
type Gobot struct {
	robots   *robots
	commands map[string]func(map[string]interface{}) interface{}
	trap     func(chan os.Signal)
}

// NewGobot returns a new Gobot
func NewGobot() *Gobot {
	return &Gobot{
		robots:   &robots{},
		commands: make(map[string]func(map[string]interface{}) interface{}),
		trap: func(c chan os.Signal) {
			signal.Notify(c, os.Interrupt)
		},
	}
}

/*
AddCommand creates a new command and adds it to the Gobot. This command
will be available via HTTP using '/commands/name'

Example:
	gbot.AddCommand( 'rollover', func( params map[string]interface{}) interface{} {
		fmt.Println( "Rolling over - Stand by...")
	})

	With the api package setup, you can now get your Gobot to rollover using: http://localhost:3000/commands/rollover
*/
func (g *Gobot) AddCommand(name string, f func(map[string]interface{}) interface{}) {
	g.commands[name] = f
}

// Commands returns all available commands on this Gobot.
func (g *Gobot) Commands() map[string]func(map[string]interface{}) interface{} {
	return g.commands
}

// Command reutnrs a command given a name.
func (g *Gobot) Command(name string) func(map[string]interface{}) interface{} {
	return g.commands[name]
}

<<<<<<< HEAD
// Start runs the main Gobot event loop
func (g *Gobot) Start() (errs []error) {
	if rerrs := g.robots.Start(); len(rerrs) > 0 {
		for _, err := range rerrs {
			log.Println("Error:", err)
			errs = append(errs, err)
		}
	}
=======
// Start calls the Start method on each robot in it's collection of robots, and
// stops all robots on reception of a SIGINT. Start will block the execution of
// your main function until it receives the SIGINT.
func (g *Gobot) Start() {
	g.robots.Start()
>>>>>>> f9237bf4

	c := make(chan os.Signal, 1)
	g.trap(c)
	if len(errs) > 0 {
		// there was an error during start, so we immediatly pass the interrupt
		// in order to disconnect the initialized robots, connections and devices
		c <- os.Interrupt
	}

	// waiting for interrupt coming on the channel
	_ = <-c
	g.robots.Each(func(r *Robot) {
		log.Println("Stopping Robot", r.Name, "...")
		if herrs := r.Devices().Halt(); len(herrs) > 0 {
			for _, err := range herrs {
				log.Println("Error:", err)
				errs = append(errs, err)
			}
		}
		if cerrs := r.Connections().Finalize(); len(cerrs) > 0 {
			for _, err := range cerrs {
				log.Println("Error:", err)
				errs = append(errs, err)
			}
		}
	})
	return errs
}

// Robots returns all robots associated with this Gobot instance.
func (g *Gobot) Robots() *robots {
	return g.robots
}

// AddRobot adds a new robot to the internal collection of robots. Returns the
// added robot
func (g *Gobot) AddRobot(r *Robot) *Robot {
	*g.robots = append(*g.robots, r)
	return r
}

// Robot returns a robot given name. Returns nil on no robot.
func (g *Gobot) Robot(name string) *Robot {
	for _, robot := range *g.Robots() {
		if robot.Name == name {
			return robot
		}
	}
	return nil
}

// ToJSON returns a JSON representation of this Gobot.
func (g *Gobot) ToJSON() *JSONGobot {
	jsonGobot := &JSONGobot{
		Robots:   []*JSONRobot{},
		Commands: []string{},
	}

	for command := range g.Commands() {
		jsonGobot.Commands = append(jsonGobot.Commands, command)
	}

	g.robots.Each(func(r *Robot) {
		jsonGobot.Robots = append(jsonGobot.Robots, r.ToJSON())
	})
	return jsonGobot
}<|MERGE_RESOLUTION|>--- conflicted
+++ resolved
@@ -55,8 +55,9 @@
 	return g.commands[name]
 }
 
-<<<<<<< HEAD
-// Start runs the main Gobot event loop
+// Start calls the Start method on each robot in it's collection of robots, and
+// stops all robots on reception of a SIGINT. Start will block the execution of
+// your main function until it receives the SIGINT.
 func (g *Gobot) Start() (errs []error) {
 	if rerrs := g.robots.Start(); len(rerrs) > 0 {
 		for _, err := range rerrs {
@@ -64,13 +65,6 @@
 			errs = append(errs, err)
 		}
 	}
-=======
-// Start calls the Start method on each robot in it's collection of robots, and
-// stops all robots on reception of a SIGINT. Start will block the execution of
-// your main function until it receives the SIGINT.
-func (g *Gobot) Start() {
-	g.robots.Start()
->>>>>>> f9237bf4
 
 	c := make(chan os.Signal, 1)
 	g.trap(c)
