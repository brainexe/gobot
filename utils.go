--- conflicted
+++ resolved
@@ -14,7 +14,6 @@
 	"time"
 )
 
-<<<<<<< HEAD
 var eventError = func(e *Event) (err error) {
 	if e == nil {
 		err = errors.New("Event does not exist")
@@ -43,11 +42,8 @@
 	}
 }
 
-// Every triggers f every `t` time until the end of days.
-=======
 // Every triggers f every t time until the end of days. It does not wait for the
 // previous execution of f to finish before it fires the next f.
->>>>>>> 67e8da6c
 func Every(t time.Duration, f func()) {
 	c := time.Tick(t)
 
@@ -64,8 +60,7 @@
 	time.AfterFunc(t, f)
 }
 
-<<<<<<< HEAD
-// Publish emits an event by writting value
+// Publish emits val to all subscribers of e.
 func Publish(e *Event, val interface{}) (err error) {
 	if err = eventError(e); err == nil {
 		e.Write(val)
@@ -73,7 +68,7 @@
 	return
 }
 
-// On adds `f` to callbacks that are executed on specified event
+// On executes f when e is Published to.
 func On(e *Event, f func(s interface{})) (err error) {
 	if err = eventError(e); err == nil {
 		e.Callbacks = append(e.Callbacks, callback{f, false})
@@ -81,28 +76,12 @@
 	return
 }
 
-// Once adds `f` to callbacks that are executed on specified event
-// and sets flag to be called only once
+// Once is similar to On except that it only executes f one time.
 func Once(e *Event, f func(s interface{})) (err error) {
 	if err = eventError(e); err == nil {
 		e.Callbacks = append(e.Callbacks, callback{f, true})
 	}
 	return
-=======
-// Publish emits val to all subscribers of e.
-func Publish(e *Event, val interface{}) {
-	e.Write(val)
-}
-
-// On executes f when e is Published to.
-func On(e *Event, f func(s interface{})) {
-	e.Callbacks = append(e.Callbacks, callback{f, false})
-}
-
-// Once is similar to On except that it only executes f one time.
-func Once(e *Event, f func(s interface{})) {
-	e.Callbacks = append(e.Callbacks, callback{f, true})
->>>>>>> 67e8da6c
 }
 
 // Rand returns a positive random int up to max
