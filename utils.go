package gobot

import (
	"crypto/rand"
	"errors"
	"log"
	"math"
	"math/big"
	"time"
)

var (
	// ErrUnknownEvent is the error resulting if the specified Event does not exist
	ErrUnknownEvent = errors.New("Event does not exist")
)

var eventError = func(e *Event) (err error) {
	if e == nil {
		err = ErrUnknownEvent
		log.Println(err.Error())
		return
	}
	return
}

<<<<<<< HEAD
// Every triggers f every t time until the end of days, or when a
// bool value is sent to the channel returned by the Every function.
// It does not wait for the previous execution of f to finish before
// it fires the next f.
func Every(t time.Duration, f func()) chan bool {
	done := make(chan bool)
=======
// Every triggers f every t time until the end of days. It does not wait for the
// previous execution of f to finish before it fires the next f.
func Every(t time.Duration, f func()) {
>>>>>>> 87dbe52c
	c := time.Tick(t)

	go func() {
		for {
			select {
			case <-done:
				return
			default:
				<-c
				go f()
			}
		}
	}()

	return done
}

// After triggers f after t duration.
func After(t time.Duration, f func()) {
	time.AfterFunc(t, f)
}

// Publish emits val to all subscribers of e. Returns ErrUnknownEvent if Event
// does not exist.
func Publish(e *Event, val interface{}) (err error) {
	if err = eventError(e); err == nil {
		e.Write(val)
	}
	return
}

// On executes f when e is Published to. Returns ErrUnknownEvent if Event
// does not exist.
func On(e *Event, f func(s interface{})) (err error) {
	if err = eventError(e); err == nil {
		e.Callbacks = append(e.Callbacks, callback{f, false})
	}
	return
}

// Once is similar to On except that it only executes f one time. Returns
//ErrUnknownEvent if Event does not exist.
func Once(e *Event, f func(s interface{})) (err error) {
	if err = eventError(e); err == nil {
		e.Callbacks = append(e.Callbacks, callback{f, true})
	}
	return
}

// Rand returns a positive random int up to max
func Rand(max int) int {
	i, _ := rand.Int(rand.Reader, big.NewInt(int64(max)))
	return int(i.Int64())
}

// FromScale returns a converted input from min, max to 0.0...1.0.
func FromScale(input, min, max float64) float64 {
	return (input - math.Min(min, max)) / (math.Max(min, max) - math.Min(min, max))
}

// ToScale returns a converted input from 0...1 to min...max scale.
// If input is less than min then ToScale returns min.
// If input is greater than max then ToScale returns max
func ToScale(input, min, max float64) float64 {
	i := input*(math.Max(min, max)-math.Min(min, max)) + math.Min(min, max)
	if i < math.Min(min, max) {
		return math.Min(min, max)
	} else if i > math.Max(min, max) {
		return math.Max(min, max)
	} else {
		return i
	}
}<|MERGE_RESOLUTION|>--- conflicted
+++ resolved
@@ -3,6 +3,7 @@
 import (
 	"crypto/rand"
 	"errors"
+	"fmt"
 	"log"
 	"math"
 	"math/big"
@@ -23,18 +24,12 @@
 	return
 }
 
-<<<<<<< HEAD
 // Every triggers f every t time until the end of days, or when a
 // bool value is sent to the channel returned by the Every function.
 // It does not wait for the previous execution of f to finish before
 // it fires the next f.
 func Every(t time.Duration, f func()) chan bool {
 	done := make(chan bool)
-=======
-// Every triggers f every t time until the end of days. It does not wait for the
-// previous execution of f to finish before it fires the next f.
-func Every(t time.Duration, f func()) {
->>>>>>> 87dbe52c
 	c := time.Tick(t)
 
 	go func() {
